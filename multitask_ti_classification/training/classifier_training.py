--- conflicted
+++ resolved
@@ -33,11 +33,7 @@
 from helper.topological_crystal_encoder import TopologicalCrystalEncoder
 from src.model_w_debug import KSpaceTransformerGNNEncoder, ScalarFeatureEncoder
 from helper.kspace_physics_encoders import EnhancedKSpacePhysicsFeatures
-<<<<<<< HEAD
-# GPU-accelerated spectral graph features
-=======
 from encoders.asph_encoder import ASPHEncoder
->>>>>>> 72835d13
 from helper.gpu_spectral_encoder import GPUSpectralEncoder, FastSpectralEncoder
 from src.topological_ml_encoder import (
     TopologicalMLEncoder, TopologicalMLEncoder2D,
@@ -47,110 +43,10 @@
 import pickle
 import gc
 
-<<<<<<< HEAD
-# Import for attention mechanism
-import math
-
-class MultiHeadAttention(nn.Module):
-    """Multi-head attention mechanism for better feature fusion."""
-    def __init__(self, d_model, num_heads, dropout=0.1):
-        super().__init__()
-        assert d_model % num_heads == 0
-        
-        self.d_model = d_model
-        self.num_heads = num_heads
-        self.d_k = d_model // num_heads
-        
-        self.w_q = nn.Linear(d_model, d_model)
-        self.w_k = nn.Linear(d_model, d_model)
-        self.w_v = nn.Linear(d_model, d_model)
-        self.w_o = nn.Linear(d_model, d_model)
-        
-        self.dropout = nn.Dropout(dropout)
-        self.layer_norm = nn.LayerNorm(d_model)
-        
-    def scaled_dot_product_attention(self, Q, K, V, mask=None):
-        scores = torch.matmul(Q, K.transpose(-2, -1)) / math.sqrt(self.d_k)
-        if mask is not None:
-            scores = scores.masked_fill(mask == 0, -1e9)
-        attention_weights = F.softmax(scores, dim=-1)
-        attention_weights = self.dropout(attention_weights)
-        output = torch.matmul(attention_weights, V)
-        return output, attention_weights
-    
-    def forward(self, x, mask=None):
-        batch_size = x.size(0)
-        
-        # Linear transformations
-        Q = self.w_q(x).view(batch_size, -1, self.num_heads, self.d_k).transpose(1, 2)
-        K = self.w_k(x).view(batch_size, -1, self.num_heads, self.d_k).transpose(1, 2)
-        V = self.w_v(x).view(batch_size, -1, self.num_heads, self.d_k).transpose(1, 2)
-        
-        # Apply attention
-        attention_output, attention_weights = self.scaled_dot_product_attention(Q, K, V, mask)
-        
-        # Concatenate heads
-        attention_output = attention_output.transpose(1, 2).contiguous().view(
-            batch_size, -1, self.d_model
-        )
-        
-        # Final linear transformation
-        output = self.w_o(attention_output)
-        
-        # Residual connection and layer normalization
-        output = self.layer_norm(x + output)
-        
-        return output
-
-def mixup_data(x, y, alpha=0.2):
-    """Mixup data augmentation."""
-    if alpha > 0:
-        lam = np.random.beta(alpha, alpha)
-    else:
-        lam = 1
-
-    batch_size = x.size()[0]
-    index = torch.randperm(batch_size).to(x.device)
-
-    mixed_x = lam * x + (1 - lam) * x[index, :]
-    y_a, y_b = y, y[index]
-    return mixed_x, y_a, y_b, lam
-
-def mixup_criterion(criterion, pred, y_a, y_b, lam):
-    """Mixup loss function."""
-    return lam * criterion(pred, y_a) + (1 - lam) * criterion(pred, y_b)
-
-def add_feature_noise(features, noise_std=0.01):
-    """Add small noise to features for regularization."""
-    noise = torch.randn_like(features) * noise_std
-    return features + noise
-
-class FocalLoss(nn.Module):
-    """Focal Loss for better handling of class imbalance."""
-    def __init__(self, alpha=1, gamma=2, reduction='mean'):
-        super().__init__()
-        self.alpha = alpha
-        self.gamma = gamma
-        self.reduction = reduction
-        
-    def forward(self, inputs, targets):
-        ce_loss = F.cross_entropy(inputs, targets, reduction='none')
-        pt = torch.exp(-ce_loss)
-        focal_loss = self.alpha * (1 - pt) ** self.gamma * ce_loss
-        
-        if self.reduction == 'mean':
-            return focal_loss.mean()
-        elif self.reduction == 'sum':
-            return focal_loss.sum()
-        else:
-            return focal_loss
-
-=======
 # Use the enhanced integrated model with all improvements
 from src.enhanced_integrated_model import EnhancedIntegratedMaterialClassifier
 
 # Simple working model for binary topology classification
->>>>>>> 72835d13
 class EnhancedMultiModalMaterialClassifier(nn.Module):
     """
     Simple working model that uses essential components for binary topology classification.
@@ -247,188 +143,6 @@
             hidden_dims=crystal_hidden,
             out_dim=crystal_hidden // 2
         )
-<<<<<<< HEAD
-
-        # REMOVED: Topological ML encoder (expensive synthetic Hamiltonian generation)
-        self.use_topo_ml = False  # Disable topological ML
-        self.topo_ml_aux_weight = 0.0  # No auxiliary weight needed
-
-        # Fusion MLP - will be dynamically created based on actual input dimensions
-        self.fusion_hidden_dims = fusion_hidden_dims
-        self.dropout_rate = dropout_rate
-        self.fusion_network = None  # Will be created in forward pass
-        
-        # NEW: Attention mechanism for better feature fusion
-        self.attention_heads = 8
-        self.attention_dropout = 0.1
-        
-        # NEW: Data augmentation parameters
-        self.use_mixup = True
-        self.mixup_alpha = 0.2
-        self.feature_noise_std = 0.01
-        self.training = True
-
-        # Output heads - initialize with placeholder input dim (will update in forward if needed)
-        self.num_topology_classes = num_topology_classes
-        self.topology_head = nn.Linear(1, self.num_topology_classes)
-        
-        # NEW: Ensemble heads for better accuracy
-        self.ensemble_heads = []
-        self.num_ensemble_heads = 3
-
-    def forward(self, inputs: Dict[str, Any]) -> Dict[str, torch.Tensor]:
-        try:
-            # Encode each modality
-            crystal_emb, _, _ = self.crystal_encoder(
-                inputs['crystal_graph'], return_topological_logits=False
-            )
-            kspace_emb    = self.kspace_encoder(inputs['kspace_graph'])
-            scalar_emb    = self.scalar_encoder(inputs['scalar_features'])
-            phys_emb      = self.enhanced_kspace_physics_encoder(
-                decomposition_features=inputs['kspace_physics_features']['decomposition_features'],
-                gap_features=inputs['kspace_physics_features'].get('gap_features'),
-                dos_features=inputs['kspace_physics_features'].get('dos_features'),
-                fermi_features=inputs['kspace_physics_features'].get('fermi_features')
-            )
-            # Smart spectral encoding with caching
-            try:
-                spec_emb = self.spectral_encoder(
-                    inputs['crystal_graph'].edge_index,
-                    inputs['crystal_graph'].num_nodes,
-                    getattr(inputs['crystal_graph'], 'batch', None)
-                )
-            except Exception as e:
-                print(f"Warning: Spectral encoding failed, using zeros: {e}")
-                spec_emb = torch.zeros(kspace_emb.shape[0], self._spec_dim, device=kspace_emb.device) 
-
-            # REMOVED: Topological ML features (expensive synthetic Hamiltonian generation)
-            ml_emb, ml_logits = None, None
-
-            # Concatenate all
-            features = [crystal_emb, kspace_emb, scalar_emb, phys_emb, spec_emb]
-            if ml_emb is not None:
-                features.append(ml_emb)
-            x = torch.cat(features, dim=-1)
-            
-            # --- ADD FEATURE NORMALIZATION ---
-            # Normalize features to prevent gradient explosion
-            x = F.layer_norm(x, x.shape[1:])
-            
-            # --- ADD DATA AUGMENTATION ---
-            if self.training:
-                # Add feature noise for regularization
-                x = add_feature_noise(x, self.feature_noise_std)
-            # ---------------------------------------------------
-            
-            # --- ADD DEBUGGING FOR FIRST FEW BATCHES ---
-            if not hasattr(self, '_debug_count'):
-                self._debug_count = 0
-            if self._debug_count < 3:
-                print(f"[DEBUG] Feature stats - min: {x.min():.4f}, max: {x.max():.4f}, mean: {x.mean():.4f}, std: {x.std():.4f}")
-                self._debug_count += 1
-            # ---------------------------------------------------
-
-            # Dynamically create fusion network if not exists
-            if self.fusion_network is None:
-                actual_input_dim = x.shape[1]
-                print(f"Creating fusion network with input dimension: {actual_input_dim}")
-                
-                # Create attention mechanism
-                self.attention = MultiHeadAttention(
-                    d_model=actual_input_dim,
-                    num_heads=self.attention_heads,
-                    dropout=self.attention_dropout
-                ).to(x.device)
-                
-                # Create fusion MLP
-                layers = []
-                in_dim = actual_input_dim
-                for h in self.fusion_hidden_dims:
-                    layers += [nn.Linear(in_dim, h), nn.LayerNorm(h), nn.ReLU(), nn.Dropout(self.dropout_rate)]
-                    in_dim = h
-                self.fusion_network = nn.Sequential(*layers).to(x.device)
-                
-                # Update output heads to match new input dim
-                self.topology_head = nn.Linear(in_dim, self.num_topology_classes).to(x.device)
-                
-                # Create ensemble heads
-                self.ensemble_heads = []
-                for i in range(self.num_ensemble_heads):
-                    head = nn.Sequential(
-                        nn.Linear(in_dim, in_dim // 2),
-                        nn.ReLU(),
-                        nn.Dropout(0.2),
-                        nn.Linear(in_dim // 2, self.num_topology_classes)
-                    ).to(x.device)
-                    self.ensemble_heads.append(head)
-
-            # Apply attention mechanism for better feature interaction
-            x_reshaped = x.unsqueeze(1)  # Add sequence dimension for attention
-            x_attended = self.attention(x_reshaped)
-            x = x_attended.squeeze(1)  # Remove sequence dimension
-            
-            fused = self.fusion_network(x)
-            
-            # --- ADD GRADIENT CLIPPING TO FUSED FEATURES ---
-            fused = torch.clamp(fused, -10, 10)  # Prevent extreme values
-            
-            # --- ADD DEBUGGING FOR FUSED FEATURES ---
-            if self._debug_count < 3:
-                print(f"[DEBUG] Fused stats - min: {fused.min():.4f}, max: {fused.max():.4f}, mean: {fused.mean():.4f}, std: {fused.std():.4f}")
-            # ---------------------------------------------------
-
-            # Main head
-            main_logits = self.topology_head(fused)
-            
-            # Ensemble heads
-            ensemble_logits = []
-            for head in self.ensemble_heads:
-                ensemble_logits.append(head(fused))
-            
-            # Average ensemble predictions
-            ensemble_logits = torch.stack(ensemble_logits)
-            ensemble_logits = torch.mean(ensemble_logits, dim=0)
-            
-            # Combine main and ensemble predictions
-            final_logits = 0.7 * main_logits + 0.3 * ensemble_logits
-
-            return {
-                'logits': final_logits,
-                'main_logits': main_logits,
-                'ensemble_logits': ensemble_logits
-            }
-        except Exception as e:
-            print(f"ERROR in forward pass: {e}")
-            import traceback
-            traceback.print_exc()
-            raise e
-
-    def compute_loss(self, predictions: Dict[str, torch.Tensor], targets: torch.Tensor) -> torch.Tensor:
-        if self.training and self.use_mixup:
-            # Apply mixup
-            mixed_features, targets_a, targets_b, lam = mixup_data(
-                predictions['logits'], targets, self.mixup_alpha
-            )
-            main_loss = mixup_criterion(F.cross_entropy, mixed_features, targets_a, targets_b, lam)
-            
-            # Add ensemble loss
-            ensemble_loss = 0
-            for i in range(self.num_ensemble_heads):
-                ensemble_loss += F.cross_entropy(predictions['ensemble_logits'], targets, label_smoothing=0.1)
-            ensemble_loss /= self.num_ensemble_heads
-            
-            return main_loss + 0.1 * ensemble_loss
-        else:
-            main_loss = F.cross_entropy(predictions['logits'], targets, label_smoothing=0.1)
-            
-            # Add ensemble loss
-            ensemble_loss = 0
-            for i in range(self.num_ensemble_heads):
-                ensemble_loss += F.cross_entropy(predictions['ensemble_logits'], targets, label_smoothing=0.1)
-            ensemble_loss /= self.num_ensemble_heads
-            
-            return main_loss + 0.1 * ensemble_loss
-=======
     
     def forward(self, inputs: Dict[str, Any]) -> Dict[str, torch.Tensor]:
         """Forward pass using essential encoders"""
@@ -481,7 +195,6 @@
     def compute_loss(self, predictions: Dict[str, torch.Tensor], targets: torch.Tensor) -> torch.Tensor:
         """Simple cross-entropy loss for binary topology classification"""
         return F.cross_entropy(predictions['logits'], targets, label_smoothing=0.1)
->>>>>>> 72835d13
 
 
 def save_checkpoint(model, optimizer, scheduler, epoch, best_val_loss, train_losses, val_losses, 
@@ -764,23 +477,9 @@
         import traceback
         traceback.print_exc()
     
-<<<<<<< HEAD
-    # Setup optimizer and scheduler using config values
-    optimizer = Adam(model.parameters(), lr=config.LEARNING_RATE, weight_decay=1e-4, eps=1e-8, betas=(0.9, 0.999))
-    
-    # Advanced learning rate scheduling with warmup
-    def warmup_cosine_schedule(epoch):
-        if epoch < 10:  # Warmup for first 10 epochs
-            return epoch / 10
-        else:  # Cosine annealing
-            return 0.5 * (1 + math.cos(math.pi * (epoch - 10) / (config.NUM_EPOCHS - 10)))
-    
-    scheduler = torch.optim.lr_scheduler.LambdaLR(optimizer, lr_lambda=warmup_cosine_schedule)
-=======
     # Setup optimizer and scheduler with stronger regularization
     optimizer = Adam(model.parameters(), lr=config.LEARNING_RATE, weight_decay=config.WEIGHT_DECAY, eps=1e-8)
     scheduler = ReduceLROnPlateau(optimizer, mode='min', patience=config.PATIENCE, factor=0.5, min_lr=1e-7)
->>>>>>> 72835d13
     
     # Checkpoint functionality
     checkpoint_dir = "./checkpoints"
